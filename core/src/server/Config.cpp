// Licensed to the Apache Software Foundation (ASF) under one
// or more contributor license agreements.  See the NOTICE file
// distributed with this work for additional information
// regarding copyright ownership.  The ASF licenses this file
// to you under the Apache License, Version 2.0 (the
// "License"); you may not use this file except in compliance
// with the License.  You may obtain a copy of the License at
//
//   http://www.apache.org/licenses/LICENSE-2.0
//
// Unless required by applicable law or agreed to in writing,
// software distributed under the License is distributed on an
// "AS IS" BASIS, WITHOUT WARRANTIES OR CONDITIONS OF ANY
// KIND, either express or implied.  See the License for the
// specific language governing permissions and limitations
// under the License.

#include <sys/stat.h>
#include <algorithm>
#include <iostream>
#include <regex>
#include <string>
#include <vector>

#include "config/YamlConfigMgr.h"
#include "server/Config.h"
#include "utils/CommonUtil.h"
#include "utils/StringHelpFunctions.h"
#include "utils/ValidationUtil.h"

namespace milvus {
namespace server {

constexpr uint64_t GB = 1UL << 30;

Config&
Config::GetInstance() {
    static Config config_inst;
    return config_inst;
}

Status
Config::LoadConfigFile(const std::string& filename) {
    if (filename.empty()) {
        return Status(SERVER_UNEXPECTED_ERROR, "No specified config file");
    }

    struct stat file_stat;
    if (stat(filename.c_str(), &file_stat) != 0) {
        std::string str = "Config file not exist: " + filename;
        return Status(SERVER_FILE_NOT_FOUND, str);
    }

    try {
        ConfigMgr* mgr = YamlConfigMgr::GetInstance();
        Status s = mgr->LoadConfigFile(filename);
        if (!s.ok()) {
            return s;
        }
    } catch (YAML::Exception& e) {
        std::string str = "Exception occurs when loading config file: " + filename;
        return Status(SERVER_UNEXPECTED_ERROR, str);
    }

    return Status::OK();
}

Status
Config::ValidateConfig() {
    Status s;

    /* server config */
    std::string server_addr;
    s = GetServerConfigAddress(server_addr);
    if (!s.ok()) {
        return s;
    }

    std::string server_port;
    s = GetServerConfigPort(server_port);
    if (!s.ok()) {
        return s;
    }

    std::string server_mode;
    s = GetServerConfigDeployMode(server_mode);
    if (!s.ok()) {
        return s;
    }

    std::string server_time_zone;
    s = GetServerConfigTimeZone(server_time_zone);
    if (!s.ok()) {
        return s;
    }

    /* db config */
    std::string db_primary_path;
    s = GetDBConfigPrimaryPath(db_primary_path);
    if (!s.ok()) {
        return s;
    }

    std::string db_secondary_path;
    s = GetDBConfigSecondaryPath(db_secondary_path);
    if (!s.ok()) {
        return s;
    }

    std::string db_backend_url;
    s = GetDBConfigBackendUrl(db_backend_url);
    if (!s.ok()) {
        return s;
    }

    int32_t db_archive_disk_threshold;
    s = GetDBConfigArchiveDiskThreshold(db_archive_disk_threshold);
    if (!s.ok()) {
        return s;
    }

    int32_t db_archive_days_threshold;
    s = GetDBConfigArchiveDaysThreshold(db_archive_days_threshold);
    if (!s.ok()) {
        return s;
    }

    int32_t db_insert_buffer_size;
    s = GetDBConfigInsertBufferSize(db_insert_buffer_size);
    if (!s.ok()) {
        return s;
    }

    /* metric config */
    bool metric_enable_monitor;
    s = GetMetricConfigEnableMonitor(metric_enable_monitor);
    if (!s.ok()) {
        return s;
    }

    std::string metric_collector;
    s = GetMetricConfigCollector(metric_collector);
    if (!s.ok()) {
        return s;
    }

    std::string metric_prometheus_port;
    s = GetMetricConfigPrometheusPort(metric_prometheus_port);
    if (!s.ok()) {
        return s;
    }

    /* cache config */
    int64_t cache_cpu_cache_capacity;
    s = GetCacheConfigCpuCacheCapacity(cache_cpu_cache_capacity);
    if (!s.ok()) {
        return s;
    }

    float cache_cpu_cache_threshold;
    s = GetCacheConfigCpuCacheThreshold(cache_cpu_cache_threshold);
    if (!s.ok()) {
        return s;
    }

#ifdef MILVUS_GPU_VERSION
    int64_t cache_gpu_cache_capacity;
    s = GetCacheConfigGpuCacheCapacity(cache_gpu_cache_capacity);
    if (!s.ok()) {
        return s;
    }

    float cache_gpu_cache_threshold;
    s = GetCacheConfigGpuCacheThreshold(cache_gpu_cache_threshold);
    if (!s.ok()) {
        return s;
    }
#endif

    bool cache_insert_data;
    s = GetCacheConfigCacheInsertData(cache_insert_data);
    if (!s.ok()) {
        return s;
    }

    /* engine config */
    int32_t engine_use_blas_threshold;
    s = GetEngineConfigUseBlasThreshold(engine_use_blas_threshold);
    if (!s.ok()) {
        return s;
    }

    int32_t engine_omp_thread_num;
    s = GetEngineConfigOmpThreadNum(engine_omp_thread_num);
    if (!s.ok()) {
        return s;
    }

    int32_t engine_gpu_search_threshold;
    s = GetEngineConfigGpuSearchThreshold(engine_gpu_search_threshold);
    if (!s.ok()) {
        return s;
    }

    /* resource config */
    std::string resource_mode;
    s = GetResourceConfigMode(resource_mode);
    if (!s.ok()) {
        return s;
    }

    std::vector<std::string> search_resources;
    s = GetResourceConfigSearchResources(search_resources);
    if (!s.ok()) {
        return s;
    }

<<<<<<< HEAD
    std::vector<int64_t> index_build_devices;
    s = GetResourceConfigIndexBuildDevice(index_build_devices);
=======
    std::vector<std::string> index_build_resources;
    s = GetResourceConfigIndexBuildResources(index_build_resources);
>>>>>>> fddfd1eb
    if (!s.ok()) {
        return s;
    }

    return Status::OK();
}

Status
Config::ResetDefaultConfig() {
    Status s;

    /* server config */
    s = SetServerConfigAddress(CONFIG_SERVER_ADDRESS_DEFAULT);
    if (!s.ok()) {
        return s;
    }

    s = SetServerConfigPort(CONFIG_SERVER_PORT_DEFAULT);
    if (!s.ok()) {
        return s;
    }

    s = SetServerConfigDeployMode(CONFIG_SERVER_DEPLOY_MODE_DEFAULT);
    if (!s.ok()) {
        return s;
    }

    s = SetServerConfigTimeZone(CONFIG_SERVER_TIME_ZONE_DEFAULT);
    if (!s.ok()) {
        return s;
    }

    /* db config */
    s = SetDBConfigPrimaryPath(CONFIG_DB_PRIMARY_PATH_DEFAULT);
    if (!s.ok()) {
        return s;
    }

    s = SetDBConfigSecondaryPath(CONFIG_DB_SECONDARY_PATH_DEFAULT);
    if (!s.ok()) {
        return s;
    }

    s = SetDBConfigBackendUrl(CONFIG_DB_BACKEND_URL_DEFAULT);
    if (!s.ok()) {
        return s;
    }

    s = SetDBConfigArchiveDiskThreshold(CONFIG_DB_ARCHIVE_DISK_THRESHOLD_DEFAULT);
    if (!s.ok()) {
        return s;
    }

    s = SetDBConfigArchiveDaysThreshold(CONFIG_DB_ARCHIVE_DAYS_THRESHOLD_DEFAULT);
    if (!s.ok()) {
        return s;
    }

    s = SetDBConfigInsertBufferSize(CONFIG_DB_INSERT_BUFFER_SIZE_DEFAULT);
    if (!s.ok()) {
        return s;
    }

    /* metric config */
    s = SetMetricConfigEnableMonitor(CONFIG_METRIC_ENABLE_MONITOR_DEFAULT);
    if (!s.ok()) {
        return s;
    }

    s = SetMetricConfigCollector(CONFIG_METRIC_COLLECTOR_DEFAULT);
    if (!s.ok()) {
        return s;
    }

    s = SetMetricConfigPrometheusPort(CONFIG_METRIC_PROMETHEUS_PORT_DEFAULT);
    if (!s.ok()) {
        return s;
    }

    /* cache config */
    s = SetCacheConfigCpuCacheCapacity(CONFIG_CACHE_CPU_CACHE_CAPACITY_DEFAULT);
    if (!s.ok()) {
        return s;
    }

    s = SetCacheConfigCpuCacheThreshold(CONFIG_CACHE_CPU_CACHE_THRESHOLD_DEFAULT);
    if (!s.ok()) {
        return s;
    }

#ifdef MILVUS_GPU_VERSION
    s = SetCacheConfigGpuCacheCapacity(CONFIG_CACHE_GPU_CACHE_CAPACITY_DEFAULT);
    if (!s.ok()) {
        return s;
    }

    s = SetCacheConfigGpuCacheThreshold(CONFIG_CACHE_GPU_CACHE_THRESHOLD_DEFAULT);
    if (!s.ok()) {
        return s;
    }
#endif

    s = SetCacheConfigCacheInsertData(CONFIG_CACHE_CACHE_INSERT_DATA_DEFAULT);
    if (!s.ok()) {
        return s;
    }

    /* engine config */
    s = SetEngineConfigUseBlasThreshold(CONFIG_ENGINE_USE_BLAS_THRESHOLD_DEFAULT);
    if (!s.ok()) {
        return s;
    }

    s = SetEngineConfigOmpThreadNum(CONFIG_ENGINE_OMP_THREAD_NUM_DEFAULT);
    if (!s.ok()) {
        return s;
    }

    s = SetEngineConfigGpuSearchThreshold(CONFIG_ENGINE_GPU_SEARCH_THRESHOLD_DEFAULT);
    if (!s.ok()) {
        return s;
    }

    /* resource config */
    s = SetResourceConfigMode(CONFIG_RESOURCE_MODE_DEFAULT);
    if (!s.ok()) {
        return s;
    }

    s = SetResourceConfigSearchResources(CONFIG_RESOURCE_SEARCH_RESOURCES_DEFAULT);
    if (!s.ok()) {
        return s;
    }

    s = SetResourceConfigIndexBuildResources(CONFIG_RESOURCE_INDEX_BUILD_RESOURCES_DEFAULT);
    if (!s.ok()) {
        return s;
    }

    return Status::OK();
}

void
Config::PrintConfigSection(const std::string& config_node_name) {
    std::cout << std::endl;
    std::cout << config_node_name << ":" << std::endl;
    if (config_map_.find(config_node_name) != config_map_.end()) {
        for (auto item : config_map_[config_node_name]) {
            std::cout << item.first << ": " << item.second << std::endl;
        }
    }
}

void
Config::PrintAll() {
    PrintConfigSection(CONFIG_SERVER);
    PrintConfigSection(CONFIG_DB);
    PrintConfigSection(CONFIG_CACHE);
    PrintConfigSection(CONFIG_METRIC);
    PrintConfigSection(CONFIG_ENGINE);
    PrintConfigSection(CONFIG_RESOURCE);
}

////////////////////////////////////////////////////////////////////////////////
Status
Config::CheckServerConfigAddress(const std::string& value) {
    if (!ValidationUtil::ValidateIpAddress(value).ok()) {
        std::string msg =
            "Invalid server IP address: " + value + ". Possible reason: server_config.address is invalid.";
        return Status(SERVER_INVALID_ARGUMENT, msg);
    }
    return Status::OK();
}

Status
Config::CheckServerConfigPort(const std::string& value) {
    if (!ValidationUtil::ValidateStringIsNumber(value).ok()) {
        std::string msg = "Invalid server port: " + value + ". Possible reason: server_config.port is not a number.";
        return Status(SERVER_INVALID_ARGUMENT, msg);
    } else {
        int32_t port = std::stoi(value);
        if (!(port > 1024 && port < 65535)) {
            std::string msg = "Invalid server port: " + value +
                              ". Possible reason: server_config.port is not in range [1025, 65534].";
            return Status(SERVER_INVALID_ARGUMENT, msg);
        }
    }
    return Status::OK();
}

Status
Config::CheckServerConfigDeployMode(const std::string& value) {
    if (value != "single" && value != "cluster_readonly" && value != "cluster_writable") {
        return Status(SERVER_INVALID_ARGUMENT,
                      "server_config.deploy_mode is not one of single, cluster_readonly, and cluster_writable.");
    }
    return Status::OK();
}

Status
Config::CheckServerConfigTimeZone(const std::string& value) {
    if (value.length() <= 3) {
        return Status(SERVER_INVALID_ARGUMENT, "Invalid server_config.time_zone: " + value);
    } else {
        if (value.substr(0, 3) != "UTC") {
            return Status(SERVER_INVALID_ARGUMENT, "Invalid server_config.time_zone: " + value);
        } else {
            try {
                stoi(value.substr(3));
            } catch (...) {
                return Status(SERVER_INVALID_ARGUMENT, "Invalid server_config.time_zone: " + value);
            }
        }
    }
    return Status::OK();
}

Status
Config::CheckDBConfigPrimaryPath(const std::string& value) {
    if (value.empty()) {
        return Status(SERVER_INVALID_ARGUMENT, "db_config.db_path is empty.");
    }
    return Status::OK();
}

Status
Config::CheckDBConfigSecondaryPath(const std::string& value) {
    return Status::OK();
}

Status
Config::CheckDBConfigBackendUrl(const std::string& value) {
    if (!ValidationUtil::ValidateDbURI(value).ok()) {
        std::string msg =
            "Invalid backend url: " + value + ". Possible reason: db_config.db_backend_url is invalid. " +
            "The correct format should be like sqlite://:@:/ or mysql://root:123456@127.0.0.1:3306/milvus.";
        return Status(SERVER_INVALID_ARGUMENT, "invalid db_backend_url: " + value);
    }
    return Status::OK();
}

Status
Config::CheckDBConfigArchiveDiskThreshold(const std::string& value) {
    if (!ValidationUtil::ValidateStringIsNumber(value).ok()) {
        std::string msg = "Invalid archive disk threshold: " + value +
                          ". Possible reason: db_config.archive_disk_threshold is invalid.";
        return Status(SERVER_INVALID_ARGUMENT, msg);
    }
    return Status::OK();
}

Status
Config::CheckDBConfigArchiveDaysThreshold(const std::string& value) {
    if (!ValidationUtil::ValidateStringIsNumber(value).ok()) {
        std::string msg = "Invalid archive days threshold: " + value +
                          ". Possible reason: db_config.archive_days_threshold is invalid.";
        return Status(SERVER_INVALID_ARGUMENT, msg);
    }
    return Status::OK();
}

Status
Config::CheckDBConfigInsertBufferSize(const std::string& value) {
    if (!ValidationUtil::ValidateStringIsNumber(value).ok()) {
        std::string msg = "Invalid insert buffer size: " + value +
                          ". Possible reason: db_config.insert_buffer_size is not a positive integer.";
        return Status(SERVER_INVALID_ARGUMENT, msg);
    } else {
        int64_t buffer_size = std::stoi(value) * GB;
        if (buffer_size <= 0) {
            std::string msg = "Invalid insert buffer size: " + value +
                              ". Possible reason: db_config.insert_buffer_size is not a positive integer.";
            return Status(SERVER_INVALID_ARGUMENT, msg);
        }

        uint64_t total_mem = 0, free_mem = 0;
        CommonUtil::GetSystemMemInfo(total_mem, free_mem);
        if (buffer_size >= total_mem) {
            std::string msg = "Invalid insert buffer size: " + value +
                              ". Possible reason: db_config.insert_buffer_size exceeds system memory.";
            return Status(SERVER_INVALID_ARGUMENT, msg);
        }
    }
    return Status::OK();
}

Status
Config::CheckMetricConfigEnableMonitor(const std::string& value) {
    if (!ValidationUtil::ValidateStringIsBool(value).ok()) {
        std::string msg =
            "Invalid metric config: " + value + ". Possible reason: metric_config.enable_monitor is not a boolean.";
        return Status(SERVER_INVALID_ARGUMENT, msg);
    }
    return Status::OK();
}

Status
Config::CheckMetricConfigCollector(const std::string& value) {
    if (value != "prometheus") {
        std::string msg =
            "Invalid metric collector: " + value + ". Possible reason: metric_config.collector is invalid.";
        return Status(SERVER_INVALID_ARGUMENT, msg);
    }
    return Status::OK();
}

Status
Config::CheckMetricConfigPrometheusPort(const std::string& value) {
    if (!ValidationUtil::ValidateStringIsNumber(value).ok()) {
        std::string msg = "Invalid metric port: " + value +
                          ". Possible reason: metric_config.prometheus_config.port is not in range [1025, 65534].";
        return Status(SERVER_INVALID_ARGUMENT, "Invalid metric config prometheus_port: " + value);
    }
    return Status::OK();
}

Status
Config::CheckCacheConfigCpuCacheCapacity(const std::string& value) {
    if (!ValidationUtil::ValidateStringIsNumber(value).ok()) {
        std::string msg = "Invalid cpu cache capacity: " + value +
                          ". Possible reason: cache_config.cpu_cache_capacity is not a positive integer.";
        return Status(SERVER_INVALID_ARGUMENT, msg);
    } else {
        int64_t cpu_cache_capacity = std::stoi(value) * GB;
        if (cpu_cache_capacity <= 0) {
            std::string msg = "Invalid cpu cache capacity: " + value +
                              ". Possible reason: cache_config.cpu_cache_capacity is not a positive integer.";
            return Status(SERVER_INVALID_ARGUMENT, msg);
        }

        uint64_t total_mem = 0, free_mem = 0;
        CommonUtil::GetSystemMemInfo(total_mem, free_mem);
        if (static_cast<uint64_t>(cpu_cache_capacity) >= total_mem) {
            std::string msg = "Invalid cpu cache capacity: " + value +
                              ". Possible reason: cache_config.cpu_cache_capacity exceeds system memory.";
            return Status(SERVER_INVALID_ARGUMENT, msg);
        } else if (static_cast<double>(cpu_cache_capacity) > static_cast<double>(total_mem * 0.9)) {
            std::cerr << "WARNING: cpu cache capacity value is too big" << std::endl;
        }

        int32_t buffer_value;
        Status s = GetDBConfigInsertBufferSize(buffer_value);
        if (!s.ok()) {
            return s;
        }

        int64_t insert_buffer_size = buffer_value * GB;
        if (insert_buffer_size + cpu_cache_capacity >= total_mem) {
            std::string msg = "Invalid cpu cache capacity: " + value +
                              ". Possible reason: sum of cache_config.cpu_cache_capacity and "
                              "db_config.insert_buffer_size exceeds system memory.";
            return Status(SERVER_INVALID_ARGUMENT, msg);
        }
    }
    return Status::OK();
}

Status
Config::CheckCacheConfigCpuCacheThreshold(const std::string& value) {
    if (!ValidationUtil::ValidateStringIsFloat(value).ok()) {
        std::string msg = "Invalid cpu cache threshold: " + value +
                          ". Possible reason: cache_config.cpu_cache_threshold is not in range (0.0, 1.0].";
        return Status(SERVER_INVALID_ARGUMENT, msg);
    } else {
        float cpu_cache_threshold = std::stof(value);
        if (cpu_cache_threshold <= 0.0 || cpu_cache_threshold >= 1.0) {
            std::string msg = "Invalid cpu cache threshold: " + value +
                              ". Possible reason: cache_config.cpu_cache_threshold is not in range (0.0, 1.0].";
            return Status(SERVER_INVALID_ARGUMENT, msg);
        }
    }
    return Status::OK();
}

Status
Config::CheckCacheConfigGpuCacheCapacity(const std::string& value) {
    if (!ValidationUtil::ValidateStringIsNumber(value).ok()) {
        std::string msg = "Invalid gpu cache capacity: " + value +
                          ". Possible reason: cache_config.gpu_cache_capacity is not a positive integer.";
        return Status(SERVER_INVALID_ARGUMENT, msg);
    } else {
        uint64_t gpu_cache_capacity = std::stoi(value) * GB;
<<<<<<< HEAD
        std::vector<int64_t> device_ids;
        Status s = GetResourceConfigIndexBuildDevice(device_ids);
=======
        std::vector<std::string> resources;
        Status s = GetResourceConfigIndexBuildResources(resources);
>>>>>>> fddfd1eb
        if (!s.ok()) {
            return s;
        }

        size_t gpu_memory;
<<<<<<< HEAD
        for (auto& device_id : device_ids) {
=======
        for (auto& resource : resources) {
            if (resource == "cpu") {
                continue;
            }
            int32_t device_id = std::stoi(resource.substr(3));
>>>>>>> fddfd1eb
            if (!ValidationUtil::GetGpuMemory(device_id, gpu_memory).ok()) {
                std::string msg = "Fail to get GPU memory for GPU device: " + std::to_string(device_id);
                return Status(SERVER_UNEXPECTED_ERROR, msg);
            } else if (gpu_cache_capacity >= gpu_memory) {
                std::string msg = "Invalid gpu cache capacity: " + value +
                                  ". Possible reason: cache_config.gpu_cache_capacity exceeds GPU memory.";
                return Status(SERVER_INVALID_ARGUMENT, msg);
<<<<<<< HEAD
            } else if (gpu_cache_capacity > (double)gpu_memory * 0.9) {
=======
            } else if (gpu_cache_capacity > (double) gpu_memory * 0.9) {
>>>>>>> fddfd1eb
                std::cerr << "Warning: gpu cache capacity value is too big" << std::endl;
            }
        }
    }
    return Status::OK();
}

Status
Config::CheckCacheConfigGpuCacheThreshold(const std::string& value) {
    if (!ValidationUtil::ValidateStringIsFloat(value).ok()) {
        std::string msg = "Invalid gpu cache threshold: " + value +
                          ". Possible reason: cache_config.gpu_cache_threshold is not in range (0.0, 1.0].";
        return Status(SERVER_INVALID_ARGUMENT, msg);
    } else {
        float gpu_cache_threshold = std::stof(value);
        if (gpu_cache_threshold <= 0.0 || gpu_cache_threshold >= 1.0) {
            std::string msg = "Invalid gpu cache threshold: " + value +
                              ". Possible reason: cache_config.gpu_cache_threshold is not in range (0.0, 1.0].";
            return Status(SERVER_INVALID_ARGUMENT, msg);
        }
    }
    return Status::OK();
}

Status
Config::CheckCacheConfigCacheInsertData(const std::string& value) {
    if (!ValidationUtil::ValidateStringIsBool(value).ok()) {
        std::string msg = "Invalid cache insert data option: " + value +
                          ". Possible reason: cache_config.cache_insert_data is not a boolean.";
        return Status(SERVER_INVALID_ARGUMENT, msg);
    }
    return Status::OK();
}

Status
Config::CheckEngineConfigUseBlasThreshold(const std::string& value) {
    if (!ValidationUtil::ValidateStringIsNumber(value).ok()) {
        std::string msg = "Invalid use blas threshold: " + value +
                          ". Possible reason: engine_config.use_blas_threshold is not a positive integer.";
        return Status(SERVER_INVALID_ARGUMENT, msg);
    }
    return Status::OK();
}

Status
Config::CheckEngineConfigOmpThreadNum(const std::string& value) {
    if (!ValidationUtil::ValidateStringIsNumber(value).ok()) {
        std::string msg = "Invalid omp thread num: " + value +
                          ". Possible reason: engine_config.omp_thread_num is not a positive integer.";
        return Status(SERVER_INVALID_ARGUMENT, msg);
    }

    int32_t omp_thread = std::stoi(value);
    uint32_t sys_thread_cnt = 8;
    CommonUtil::GetSystemAvailableThreads(sys_thread_cnt);
    if (omp_thread > static_cast<int32_t>(sys_thread_cnt)) {
        std::string msg = "Invalid omp thread num: " + value +
                          ". Possible reason: engine_config.omp_thread_num exceeds system cpu cores.";
        return Status(SERVER_INVALID_ARGUMENT, msg);
    }
    return Status::OK();
}

Status
Config::CheckEngineConfigGpuSearchThreshold(const std::string& value) {
    if (!ValidationUtil::ValidateStringIsNumber(value).ok()) {
        std::string msg = "Invalid gpu search threshold: " + value +
                          ". Possible reason: engine_config.gpu_search_threshold is not a positive integer.";
        return Status(SERVER_INVALID_ARGUMENT, msg);
    }
    return Status::OK();
}

Status
Config::CheckResourceConfigMode(const std::string& value) {
    if (value != "simple") {
        std::string msg = "Invalid resource mode: " + value + ". Possible reason: resource_config.mode is invalid.";
        return Status(SERVER_INVALID_ARGUMENT, msg);
    }
    return Status::OK();
}

Status
CheckResource(const std::string& value) {
    std::string s = value;
    std::transform(s.begin(), s.end(), s.begin(), ::tolower);

#ifdef MILVUS_CPU_VERSION
    if (s != "cpu") {
        return Status(SERVER_INVALID_ARGUMENT, "Invalid CPU resource: " + s);
    }
#else
    const std::regex pat("cpu|gpu(\\d+)");
    std::smatch m;
    if (!std::regex_match(s, m, pat)) {
        std::string msg = "Invalid search resource: " + value +
                          ". Possible reason: resource_config.search_resources is not in the format of cpux or gpux";
        return Status(SERVER_INVALID_ARGUMENT, msg);
    }

    if (s.compare(0, 3, "gpu") == 0) {
        int32_t gpu_index = std::stoi(s.substr(3));
        if (!ValidationUtil::ValidateGpuIndex(gpu_index).ok()) {
            std::string msg = "Invalid search resource: " + value +
                              ". Possible reason: resource_config.search_resources does not match your hardware.";
            return Status(SERVER_INVALID_ARGUMENT, msg);
        }
    }
#endif

    return Status::OK();
}

Status
Config::CheckResourceConfigSearchResources(const std::vector<std::string>& value) {
    if (value.empty()) {
        std::string msg =
            "Invalid search resource. "
            "Possible reason: resource_config.search_resources is empty.";
        return Status(SERVER_INVALID_ARGUMENT, msg);
    }

    for (auto& resource : value) {
        auto status = CheckResource(resource);
        if (!status.ok()) {
            return Status(SERVER_INVALID_ARGUMENT, status.message());
        }
    }
    return Status::OK();
}

Status
<<<<<<< HEAD
Config::CheckResourceConfigIndexBuildDevice(const std::vector<std::string>& value) {
    if (value.empty()) {
        std::string msg =
            "Invalid index build resource. "
            "Possible reason: resource_config.index_build_device is empty.";
        return Status(SERVER_INVALID_ARGUMENT, msg);
=======
Config::CheckResourceConfigIndexBuildResources(const std::vector<std::string>& value) {
    if (value.empty()) {
        std::string msg =
            "Invalid build index resource. "
            "Possible reason: resource_config.build_index_resources is empty.";
        return Status(SERVER_INVALID_ARGUMENT, msg);
    }
    for (auto& resource : value) {
        auto status = CheckResource(resource);
        if (!status.ok()) {
            return Status(SERVER_INVALID_ARGUMENT, status.message());
        }
>>>>>>> fddfd1eb
    }

    for (auto& resource : value) {
        auto status = CheckResource(resource);
        if (!status.ok()) {
            return Status(SERVER_INVALID_ARGUMENT, status.message());
        }
    }

    if (value.size() > 1 && value[0] == "cpu") {
        std::string msg =
            "Invalid index build resource. "
            "Possible reason: resource_config.index_build_device does not support hybrid of cpu and gpux.";
    }

    return Status::OK();
}

////////////////////////////////////////////////////////////////////////////////
ConfigNode&
Config::GetConfigNode(const std::string& name) {
    ConfigMgr* mgr = YamlConfigMgr::GetInstance();
    ConfigNode& root_node = mgr->GetRootNode();
    return root_node.GetChild(name);
}

Status
Config::GetConfigValueInMem(const std::string& parent_key, const std::string& child_key, std::string& value) {
    std::lock_guard<std::mutex> lock(mutex_);
    if (config_map_.find(parent_key) != config_map_.end() &&
        config_map_[parent_key].find(child_key) != config_map_[parent_key].end()) {
        value = config_map_[parent_key][child_key];
        return Status::OK();
    }
    return Status(SERVER_UNEXPECTED_ERROR, "key not exist");
}

void
Config::SetConfigValueInMem(const std::string& parent_key, const std::string& child_key, const std::string& value) {
    std::lock_guard<std::mutex> lock(mutex_);
    config_map_[parent_key][child_key] = value;
}

////////////////////////////////////////////////////////////////////////////////
std::string
Config::GetConfigStr(const std::string& parent_key, const std::string& child_key, const std::string& default_value) {
    std::string value;
    if (!GetConfigValueInMem(parent_key, child_key, value).ok()) {
        value = GetConfigNode(parent_key).GetValue(child_key, default_value);
        SetConfigValueInMem(parent_key, child_key, value);
    }
    return value;
}

std::string
Config::GetConfigSequenceStr(const std::string& parent_key, const std::string& child_key, const std::string& delim,
                             const std::string& default_value) {
    std::string value;
    if (!GetConfigValueInMem(parent_key, child_key, value).ok()) {
        std::vector<std::string> sequence = GetConfigNode(parent_key).GetSequence(child_key);
        if (sequence.empty()) {
            value = default_value;
        } else {
            server::StringHelpFunctions::MergeStringWithDelimeter(sequence, delim, value);
        }
        SetConfigValueInMem(parent_key, child_key, value);
    }
    return value;
}

Status
Config::GetServerConfigAddress(std::string& value) {
    value = GetConfigStr(CONFIG_SERVER, CONFIG_SERVER_ADDRESS, CONFIG_SERVER_ADDRESS_DEFAULT);
    return CheckServerConfigAddress(value);
}

Status
Config::GetServerConfigPort(std::string& value) {
    value = GetConfigStr(CONFIG_SERVER, CONFIG_SERVER_PORT, CONFIG_SERVER_PORT_DEFAULT);
    return CheckServerConfigPort(value);
}

Status
Config::GetServerConfigDeployMode(std::string& value) {
    value = GetConfigStr(CONFIG_SERVER, CONFIG_SERVER_DEPLOY_MODE, CONFIG_SERVER_DEPLOY_MODE_DEFAULT);
    return CheckServerConfigDeployMode(value);
}

Status
Config::GetServerConfigTimeZone(std::string& value) {
    value = GetConfigStr(CONFIG_SERVER, CONFIG_SERVER_TIME_ZONE, CONFIG_SERVER_TIME_ZONE_DEFAULT);
    return CheckServerConfigTimeZone(value);
}

Status
Config::GetDBConfigPrimaryPath(std::string& value) {
    value = GetConfigStr(CONFIG_DB, CONFIG_DB_PRIMARY_PATH, CONFIG_DB_PRIMARY_PATH_DEFAULT);
    return CheckDBConfigPrimaryPath(value);
}

Status
Config::GetDBConfigSecondaryPath(std::string& value) {
    value = GetConfigStr(CONFIG_DB, CONFIG_DB_SECONDARY_PATH, CONFIG_DB_SECONDARY_PATH_DEFAULT);
    return Status::OK();
}

Status
Config::GetDBConfigBackendUrl(std::string& value) {
    value = GetConfigStr(CONFIG_DB, CONFIG_DB_BACKEND_URL, CONFIG_DB_BACKEND_URL_DEFAULT);
    return CheckDBConfigBackendUrl(value);
}

Status
Config::GetDBConfigArchiveDiskThreshold(int32_t& value) {
    std::string str =
        GetConfigStr(CONFIG_DB, CONFIG_DB_ARCHIVE_DISK_THRESHOLD, CONFIG_DB_ARCHIVE_DISK_THRESHOLD_DEFAULT);
    Status s = CheckDBConfigArchiveDiskThreshold(str);
    if (!s.ok()) {
        return s;
    }

    value = std::stoi(str);
    return Status::OK();
}

Status
Config::GetDBConfigArchiveDaysThreshold(int32_t& value) {
    std::string str =
        GetConfigStr(CONFIG_DB, CONFIG_DB_ARCHIVE_DAYS_THRESHOLD, CONFIG_DB_ARCHIVE_DAYS_THRESHOLD_DEFAULT);
    Status s = CheckDBConfigArchiveDaysThreshold(str);
    if (!s.ok()) {
        return s;
    }

    value = std::stoi(str);
    return Status::OK();
}

Status
Config::GetDBConfigInsertBufferSize(int32_t& value) {
    std::string str = GetConfigStr(CONFIG_DB, CONFIG_DB_INSERT_BUFFER_SIZE, CONFIG_DB_INSERT_BUFFER_SIZE_DEFAULT);
    Status s = CheckDBConfigInsertBufferSize(str);
    if (!s.ok()) {
        return s;
    }

    value = std::stoi(str);
    return Status::OK();
}

Status
Config::GetDBConfigPreloadTable(std::string& value) {
    value = GetConfigStr(CONFIG_DB, CONFIG_DB_PRELOAD_TABLE);
    return Status::OK();
}

Status
Config::GetMetricConfigEnableMonitor(bool& value) {
    std::string str = GetConfigStr(CONFIG_METRIC, CONFIG_METRIC_ENABLE_MONITOR, CONFIG_METRIC_ENABLE_MONITOR_DEFAULT);
    Status s = CheckMetricConfigEnableMonitor(str);
    if (!s.ok()) {
        return s;
    }

    std::transform(str.begin(), str.end(), str.begin(), ::tolower);
    value = (str == "true" || str == "on" || str == "yes" || str == "1");
    return Status::OK();
}

Status
Config::GetMetricConfigCollector(std::string& value) {
    value = GetConfigStr(CONFIG_METRIC, CONFIG_METRIC_COLLECTOR, CONFIG_METRIC_COLLECTOR_DEFAULT);
    return Status::OK();
}

Status
Config::GetMetricConfigPrometheusPort(std::string& value) {
    value = GetConfigStr(CONFIG_METRIC, CONFIG_METRIC_PROMETHEUS_PORT, CONFIG_METRIC_PROMETHEUS_PORT_DEFAULT);
    return CheckMetricConfigPrometheusPort(value);
}

Status
Config::GetCacheConfigCpuCacheCapacity(int64_t& value) {
    std::string str =
        GetConfigStr(CONFIG_CACHE, CONFIG_CACHE_CPU_CACHE_CAPACITY, CONFIG_CACHE_CPU_CACHE_CAPACITY_DEFAULT);
    Status s = CheckCacheConfigCpuCacheCapacity(str);
    if (!s.ok()) {
        return s;
    }

    value = std::stoi(str);
    return Status::OK();
}

Status
Config::GetCacheConfigCpuCacheThreshold(float& value) {
    std::string str =
        GetConfigStr(CONFIG_CACHE, CONFIG_CACHE_CPU_CACHE_THRESHOLD, CONFIG_CACHE_CPU_CACHE_THRESHOLD_DEFAULT);
    Status s = CheckCacheConfigCpuCacheThreshold(str);
    if (!s.ok()) {
        return s;
    }

    value = std::stof(str);
    return Status::OK();
}

Status
Config::GetCacheConfigGpuCacheCapacity(int64_t& value) {
    std::string str =
        GetConfigStr(CONFIG_CACHE, CONFIG_CACHE_GPU_CACHE_CAPACITY, CONFIG_CACHE_GPU_CACHE_CAPACITY_DEFAULT);
    Status s = CheckCacheConfigGpuCacheCapacity(str);
    if (!s.ok()) {
        return s;
    }

    value = std::stoi(str);
    return Status::OK();
}

Status
Config::GetCacheConfigGpuCacheThreshold(float& value) {
    std::string str =
        GetConfigStr(CONFIG_CACHE, CONFIG_CACHE_GPU_CACHE_THRESHOLD, CONFIG_CACHE_GPU_CACHE_THRESHOLD_DEFAULT);
    Status s = CheckCacheConfigGpuCacheThreshold(str);
    if (!s.ok()) {
        return s;
    }

    value = std::stof(str);
    return Status::OK();
}

Status
Config::GetCacheConfigCacheInsertData(bool& value) {
    std::string str =
        GetConfigStr(CONFIG_CACHE, CONFIG_CACHE_CACHE_INSERT_DATA, CONFIG_CACHE_CACHE_INSERT_DATA_DEFAULT);
    Status s = CheckCacheConfigCacheInsertData(str);
    if (!s.ok()) {
        return s;
    }

    std::transform(str.begin(), str.end(), str.begin(), ::tolower);
    value = (str == "true" || str == "on" || str == "yes" || str == "1");
    return Status::OK();
}

Status
Config::GetEngineConfigUseBlasThreshold(int32_t& value) {
    std::string str =
        GetConfigStr(CONFIG_ENGINE, CONFIG_ENGINE_USE_BLAS_THRESHOLD, CONFIG_ENGINE_USE_BLAS_THRESHOLD_DEFAULT);
    Status s = CheckEngineConfigUseBlasThreshold(str);
    if (!s.ok()) {
        return s;
    }

    value = std::stoi(str);
    return Status::OK();
}

Status
Config::GetEngineConfigOmpThreadNum(int32_t& value) {
    std::string str = GetConfigStr(CONFIG_ENGINE, CONFIG_ENGINE_OMP_THREAD_NUM, CONFIG_ENGINE_OMP_THREAD_NUM_DEFAULT);
    Status s = CheckEngineConfigOmpThreadNum(str);
    if (!s.ok()) {
        return s;
    }

    value = std::stoi(str);
    return Status::OK();
}

Status
Config::GetEngineConfigGpuSearchThreshold(int32_t& value) {
    std::string str =
        GetConfigStr(CONFIG_ENGINE, CONFIG_ENGINE_GPU_SEARCH_THRESHOLD, CONFIG_ENGINE_GPU_SEARCH_THRESHOLD_DEFAULT);
    Status s = CheckEngineConfigGpuSearchThreshold(str);
    if (!s.ok()) {
        return s;
    }

    value = std::stoi(str);
    return Status::OK();
}

Status
Config::GetResourceConfigMode(std::string& value) {
    value = GetConfigStr(CONFIG_RESOURCE, CONFIG_RESOURCE_MODE, CONFIG_RESOURCE_MODE_DEFAULT);
    return CheckResourceConfigMode(value);
}

Status
Config::GetResourceConfigSearchResources(std::vector<std::string>& value) {
    std::string str =
        GetConfigSequenceStr(CONFIG_RESOURCE, CONFIG_RESOURCE_SEARCH_RESOURCES,
                             CONFIG_RESOURCE_RESOURCES_DELIMITER, CONFIG_RESOURCE_SEARCH_RESOURCES_DEFAULT);
    server::StringHelpFunctions::SplitStringByDelimeter(str, CONFIG_RESOURCE_RESOURCES_DELIMITER, value);
    return CheckResourceConfigSearchResources(value);
}

Status
<<<<<<< HEAD
Config::GetResourceConfigIndexBuildDevice(std::vector<int64_t>& value) {
    std::string str =
        GetConfigSequenceStr(CONFIG_RESOURCE, CONFIG_RESOURCE_INDEX_BUILD_DEVICE, CONFIG_RESOURCE_INDEX_BUILD_DELIMITER,
                             CONFIG_RESOURCE_INDEX_BUILD_DEVICE_DEFAULT);
    std::vector<std::string> resources;
    server::StringHelpFunctions::SplitStringByDelimeter(str, CONFIG_RESOURCE_INDEX_BUILD_DELIMITER, resources);

    Status s = CheckResourceConfigIndexBuildDevice(resources);
    if (!s.ok()) {
        return s;
    }

    for (auto res : resources) {
        if (res == "cpu") {
            value.emplace_back(CPU_DEVICE_ID);
            break;
        }
        int64_t device_id = std::stoi(str.substr(3));
        value.emplace_back(device_id);
    }

    return Status::OK();
=======
Config::GetResourceConfigIndexBuildResources(std::vector<std::string>& value) {
    std::string str =
        GetConfigSequenceStr(CONFIG_RESOURCE, CONFIG_RESOURCE_INDEX_BUILD_RESOURCES,
                        CONFIG_RESOURCE_RESOURCES_DELIMITER, CONFIG_RESOURCE_INDEX_BUILD_RESOURCES_DEFAULT);
    server::StringHelpFunctions::SplitStringByDelimeter(str, CONFIG_RESOURCE_RESOURCES_DELIMITER, value);
    return CheckResourceConfigIndexBuildResources(value);
>>>>>>> fddfd1eb
}

///////////////////////////////////////////////////////////////////////////////
/* server config */
Status
Config::SetServerConfigAddress(const std::string& value) {
    Status s = CheckServerConfigAddress(value);
    if (!s.ok()) {
        return s;
    }

    SetConfigValueInMem(CONFIG_SERVER, CONFIG_SERVER_ADDRESS, value);
    return Status::OK();
}

Status
Config::SetServerConfigPort(const std::string& value) {
    Status s = CheckServerConfigPort(value);
    if (!s.ok()) {
        return s;
    }

    SetConfigValueInMem(CONFIG_SERVER, CONFIG_SERVER_PORT, value);
    return Status::OK();
}

Status
Config::SetServerConfigDeployMode(const std::string& value) {
    Status s = CheckServerConfigDeployMode(value);
    if (!s.ok()) {
        return s;
    }

    SetConfigValueInMem(CONFIG_SERVER, CONFIG_SERVER_DEPLOY_MODE, value);
    return Status::OK();
}

Status
Config::SetServerConfigTimeZone(const std::string& value) {
    Status s = CheckServerConfigTimeZone(value);
    if (!s.ok()) {
        return s;
    }

    SetConfigValueInMem(CONFIG_SERVER, CONFIG_SERVER_TIME_ZONE, value);
    return Status::OK();
}

/* db config */
Status
Config::SetDBConfigPrimaryPath(const std::string& value) {
    Status s = CheckDBConfigPrimaryPath(value);
    if (!s.ok()) {
        return s;
    }

    SetConfigValueInMem(CONFIG_DB, CONFIG_DB_PRIMARY_PATH, value);
    return Status::OK();
}

Status
Config::SetDBConfigSecondaryPath(const std::string& value) {
    Status s = CheckDBConfigSecondaryPath(value);
    if (!s.ok()) {
        return s;
    }

    SetConfigValueInMem(CONFIG_DB, CONFIG_DB_SECONDARY_PATH, value);
    return Status::OK();
}

Status
Config::SetDBConfigBackendUrl(const std::string& value) {
    Status s = CheckDBConfigBackendUrl(value);
    if (!s.ok()) {
        return s;
    }

    SetConfigValueInMem(CONFIG_DB, CONFIG_DB_BACKEND_URL, value);
    return Status::OK();
}

Status
Config::SetDBConfigArchiveDiskThreshold(const std::string& value) {
    Status s = CheckDBConfigArchiveDiskThreshold(value);
    if (!s.ok()) {
        return s;
    }

    SetConfigValueInMem(CONFIG_DB, CONFIG_DB_ARCHIVE_DISK_THRESHOLD, value);
    return Status::OK();
}

Status
Config::SetDBConfigArchiveDaysThreshold(const std::string& value) {
    Status s = CheckDBConfigArchiveDaysThreshold(value);
    if (!s.ok()) {
        return s;
    }

    SetConfigValueInMem(CONFIG_DB, CONFIG_DB_ARCHIVE_DAYS_THRESHOLD, value);
    return Status::OK();
}

Status
Config::SetDBConfigInsertBufferSize(const std::string& value) {
    Status s = CheckDBConfigInsertBufferSize(value);
    if (!s.ok()) {
        return s;
    }

    SetConfigValueInMem(CONFIG_DB, CONFIG_DB_INSERT_BUFFER_SIZE, value);
    return Status::OK();
}

/* metric config */
Status
Config::SetMetricConfigEnableMonitor(const std::string& value) {
    Status s = CheckMetricConfigEnableMonitor(value);
    if (!s.ok()) {
        return s;
    }

    SetConfigValueInMem(CONFIG_METRIC, CONFIG_METRIC_ENABLE_MONITOR, value);
    return Status::OK();
}

Status
Config::SetMetricConfigCollector(const std::string& value) {
    Status s = CheckMetricConfigCollector(value);
    if (!s.ok()) {
        return s;
    }

    SetConfigValueInMem(CONFIG_METRIC, CONFIG_METRIC_COLLECTOR, value);
    return Status::OK();
}

Status
Config::SetMetricConfigPrometheusPort(const std::string& value) {
    Status s = CheckMetricConfigPrometheusPort(value);
    if (!s.ok()) {
        return s;
    }

    SetConfigValueInMem(CONFIG_METRIC, CONFIG_METRIC_PROMETHEUS_PORT, value);
    return Status::OK();
}

/* cache config */
Status
Config::SetCacheConfigCpuCacheCapacity(const std::string& value) {
    Status s = CheckCacheConfigCpuCacheCapacity(value);
    if (!s.ok()) {
        return s;
    }

    SetConfigValueInMem(CONFIG_CACHE, CONFIG_CACHE_CPU_CACHE_CAPACITY, value);
    return Status::OK();
}

Status
Config::SetCacheConfigCpuCacheThreshold(const std::string& value) {
    Status s = CheckCacheConfigCpuCacheThreshold(value);
    if (!s.ok()) {
        return s;
    }

    SetConfigValueInMem(CONFIG_CACHE, CONFIG_CACHE_CPU_CACHE_THRESHOLD, value);
    return Status::OK();
}

Status
Config::SetCacheConfigGpuCacheCapacity(const std::string& value) {
    Status s = CheckCacheConfigGpuCacheCapacity(value);
    if (!s.ok()) {
        return s;
    }

    SetConfigValueInMem(CONFIG_CACHE, CONFIG_CACHE_GPU_CACHE_CAPACITY, value);
    return Status::OK();
}

Status
Config::SetCacheConfigGpuCacheThreshold(const std::string& value) {
    Status s = CheckCacheConfigGpuCacheThreshold(value);
    if (!s.ok()) {
        return s;
    }

    SetConfigValueInMem(CONFIG_CACHE, CONFIG_CACHE_GPU_CACHE_THRESHOLD, value);
    return Status::OK();
}

Status
Config::SetCacheConfigCacheInsertData(const std::string& value) {
    Status s = CheckCacheConfigCacheInsertData(value);
    if (!s.ok()) {
        return s;
    }

    SetConfigValueInMem(CONFIG_CACHE, CONFIG_CACHE_CACHE_INSERT_DATA, value);
    return Status::OK();
}

/* engine config */
Status
Config::SetEngineConfigUseBlasThreshold(const std::string& value) {
    Status s = CheckEngineConfigUseBlasThreshold(value);
    if (!s.ok()) {
        return s;
    }

    SetConfigValueInMem(CONFIG_ENGINE, CONFIG_ENGINE_USE_BLAS_THRESHOLD, value);
    return Status::OK();
}

Status
Config::SetEngineConfigOmpThreadNum(const std::string& value) {
    Status s = CheckEngineConfigOmpThreadNum(value);
    if (!s.ok()) {
        return s;
    }

    SetConfigValueInMem(CONFIG_ENGINE, CONFIG_ENGINE_OMP_THREAD_NUM, value);
    return Status::OK();
}

Status
Config::SetEngineConfigGpuSearchThreshold(const std::string& value) {
    Status s = CheckEngineConfigGpuSearchThreshold(value);
    if (!s.ok()) {
        return s;
    }

    SetConfigValueInMem(CONFIG_ENGINE, CONFIG_ENGINE_GPU_SEARCH_THRESHOLD, value);
    return Status::OK();
}

/* resource config */
Status
Config::SetResourceConfigMode(const std::string& value) {
    Status s = CheckResourceConfigMode(value);
    if (!s.ok()) {
        return s;
    }

    SetConfigValueInMem(CONFIG_RESOURCE, CONFIG_RESOURCE_MODE, value);
    return Status::OK();
}

Status
Config::SetResourceConfigSearchResources(const std::string& value) {
    std::vector<std::string> res_vec;
    server::StringHelpFunctions::SplitStringByDelimeter(value, CONFIG_RESOURCE_RESOURCES_DELIMITER, res_vec);

    Status s = CheckResourceConfigSearchResources(res_vec);
    if (!s.ok()) {
        return s;
    }

    SetConfigValueInMem(CONFIG_RESOURCE, CONFIG_RESOURCE_SEARCH_RESOURCES, value);
    return Status::OK();
}

Status
<<<<<<< HEAD
Config::SetResourceConfigIndexBuildDevice(const std::string& value) {
    std::vector<std::string> res_vec;
    server::StringHelpFunctions::SplitStringByDelimeter(value, CONFIG_RESOURCE_INDEX_BUILD_DELIMITER, res_vec);

    Status s = CheckResourceConfigIndexBuildDevice(res_vec);
=======
Config::SetResourceConfigIndexBuildResources(const std::string &value) {
    std::vector<std::string> res_vec;
    server::StringHelpFunctions::SplitStringByDelimeter(value, CONFIG_RESOURCE_RESOURCES_DELIMITER, res_vec);

    Status s = CheckResourceConfigIndexBuildResources(res_vec);
>>>>>>> fddfd1eb
    if (!s.ok()) {
        return s;
    }

    SetConfigValueInMem(CONFIG_RESOURCE, CONFIG_RESOURCE_INDEX_BUILD_RESOURCES, value);
    return Status::OK();
}

}  // namespace server
}  // namespace milvus<|MERGE_RESOLUTION|>--- conflicted
+++ resolved
@@ -215,13 +215,8 @@
         return s;
     }
 
-<<<<<<< HEAD
-    std::vector<int64_t> index_build_devices;
-    s = GetResourceConfigIndexBuildDevice(index_build_devices);
-=======
     std::vector<std::string> index_build_resources;
     s = GetResourceConfigIndexBuildResources(index_build_resources);
->>>>>>> fddfd1eb
     if (!s.ok()) {
         return s;
     }
@@ -604,27 +599,18 @@
         return Status(SERVER_INVALID_ARGUMENT, msg);
     } else {
         uint64_t gpu_cache_capacity = std::stoi(value) * GB;
-<<<<<<< HEAD
-        std::vector<int64_t> device_ids;
-        Status s = GetResourceConfigIndexBuildDevice(device_ids);
-=======
         std::vector<std::string> resources;
         Status s = GetResourceConfigIndexBuildResources(resources);
->>>>>>> fddfd1eb
         if (!s.ok()) {
             return s;
         }
 
         size_t gpu_memory;
-<<<<<<< HEAD
-        for (auto& device_id : device_ids) {
-=======
         for (auto& resource : resources) {
             if (resource == "cpu") {
                 continue;
             }
             int32_t device_id = std::stoi(resource.substr(3));
->>>>>>> fddfd1eb
             if (!ValidationUtil::GetGpuMemory(device_id, gpu_memory).ok()) {
                 std::string msg = "Fail to get GPU memory for GPU device: " + std::to_string(device_id);
                 return Status(SERVER_UNEXPECTED_ERROR, msg);
@@ -632,11 +618,7 @@
                 std::string msg = "Invalid gpu cache capacity: " + value +
                                   ". Possible reason: cache_config.gpu_cache_capacity exceeds GPU memory.";
                 return Status(SERVER_INVALID_ARGUMENT, msg);
-<<<<<<< HEAD
             } else if (gpu_cache_capacity > (double)gpu_memory * 0.9) {
-=======
-            } else if (gpu_cache_capacity > (double) gpu_memory * 0.9) {
->>>>>>> fddfd1eb
                 std::cerr << "Warning: gpu cache capacity value is too big" << std::endl;
             }
         }
@@ -769,14 +751,6 @@
 }
 
 Status
-<<<<<<< HEAD
-Config::CheckResourceConfigIndexBuildDevice(const std::vector<std::string>& value) {
-    if (value.empty()) {
-        std::string msg =
-            "Invalid index build resource. "
-            "Possible reason: resource_config.index_build_device is empty.";
-        return Status(SERVER_INVALID_ARGUMENT, msg);
-=======
 Config::CheckResourceConfigIndexBuildResources(const std::vector<std::string>& value) {
     if (value.empty()) {
         std::string msg =
@@ -789,7 +763,6 @@
         if (!status.ok()) {
             return Status(SERVER_INVALID_ARGUMENT, status.message());
         }
->>>>>>> fddfd1eb
     }
 
     for (auto& resource : value) {
@@ -1091,37 +1064,12 @@
 }
 
 Status
-<<<<<<< HEAD
-Config::GetResourceConfigIndexBuildDevice(std::vector<int64_t>& value) {
-    std::string str =
-        GetConfigSequenceStr(CONFIG_RESOURCE, CONFIG_RESOURCE_INDEX_BUILD_DEVICE, CONFIG_RESOURCE_INDEX_BUILD_DELIMITER,
-                             CONFIG_RESOURCE_INDEX_BUILD_DEVICE_DEFAULT);
-    std::vector<std::string> resources;
-    server::StringHelpFunctions::SplitStringByDelimeter(str, CONFIG_RESOURCE_INDEX_BUILD_DELIMITER, resources);
-
-    Status s = CheckResourceConfigIndexBuildDevice(resources);
-    if (!s.ok()) {
-        return s;
-    }
-
-    for (auto res : resources) {
-        if (res == "cpu") {
-            value.emplace_back(CPU_DEVICE_ID);
-            break;
-        }
-        int64_t device_id = std::stoi(str.substr(3));
-        value.emplace_back(device_id);
-    }
-
-    return Status::OK();
-=======
 Config::GetResourceConfigIndexBuildResources(std::vector<std::string>& value) {
     std::string str =
         GetConfigSequenceStr(CONFIG_RESOURCE, CONFIG_RESOURCE_INDEX_BUILD_RESOURCES,
                         CONFIG_RESOURCE_RESOURCES_DELIMITER, CONFIG_RESOURCE_INDEX_BUILD_RESOURCES_DEFAULT);
     server::StringHelpFunctions::SplitStringByDelimeter(str, CONFIG_RESOURCE_RESOURCES_DELIMITER, value);
     return CheckResourceConfigIndexBuildResources(value);
->>>>>>> fddfd1eb
 }
 
 ///////////////////////////////////////////////////////////////////////////////
@@ -1388,19 +1336,11 @@
 }
 
 Status
-<<<<<<< HEAD
-Config::SetResourceConfigIndexBuildDevice(const std::string& value) {
-    std::vector<std::string> res_vec;
-    server::StringHelpFunctions::SplitStringByDelimeter(value, CONFIG_RESOURCE_INDEX_BUILD_DELIMITER, res_vec);
-
-    Status s = CheckResourceConfigIndexBuildDevice(res_vec);
-=======
 Config::SetResourceConfigIndexBuildResources(const std::string &value) {
     std::vector<std::string> res_vec;
     server::StringHelpFunctions::SplitStringByDelimeter(value, CONFIG_RESOURCE_RESOURCES_DELIMITER, res_vec);
 
     Status s = CheckResourceConfigIndexBuildResources(res_vec);
->>>>>>> fddfd1eb
     if (!s.ok()) {
         return s;
     }
